--- conflicted
+++ resolved
@@ -1524,10 +1524,10 @@
         <translation>Normal</translation>
     </message>
     <message>
-<<<<<<< HEAD
         <source>No such item: %2</source>
         <translation type="unfinished"></translation>
-=======
+    </message>
+    <message>
         <source>The name of the object to render. Keep clear to render the whole scene. The name does not need to be unique, all matching objects are rendered. Perl-like regular expressions are supported.</source>
         <translation>The name of the object to render. Keep clear to render the whole scene. The name does not need to be unique, all matching objects are rendered. Perl-like regular expressions are supported.</translation>
     </message>
@@ -1546,7 +1546,6 @@
     <message>
         <source>If this option is set, the target object (see &apos;object-path&apos; or &apos;object-name&apos; argument) must be unique, i.e., there must be exactly one such object. The application terminates if this requirement is violated.</source>
         <translation>If this option is set, the target object (see &apos;object-path&apos; or &apos;object-name&apos; argument) must be unique, i.e., there must be exactly one such object. The application terminates if this requirement is violated.</translation>
->>>>>>> 153e0b01
     </message>
 </context>
 <context>
