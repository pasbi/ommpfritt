--- conflicted
+++ resolved
@@ -41,26 +41,15 @@
 QT_QM_PATH=/mingw64/share/qt5/translations/
 # PYTHON_INSTALL_LOCATION="$HOME"
 
-<<<<<<< HEAD
 echo "Configure omm"
-=======
-build_directory="build"
-echo "CONFIGURE::"
->>>>>>> 9756d6ea
 cmake -G"Unix Makefiles" \
        -DCMAKE_BUILD_TYPE=Release \
        -DQT_QM_PATH="$QT_QM_PATH" \
        -S . \
-<<<<<<< HEAD
        -B build \
        -DCMAKE_PREFIX_PATH="install-lib2geom/lib/cmake"
 
 echo "Build omm"
-=======
-       -B "$build_directory"
-cat $build_directory/CMakeFiles/CMakeOutput.log
-echo "BUILD::"
->>>>>>> 9756d6ea
 cmake --build "$build_directory" --target package
 
 echo "> ls"
