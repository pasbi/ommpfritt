--- conflicted
+++ resolved
@@ -61,17 +61,13 @@
   [[nodiscard]] bool contains(const Face& other) const;
   [[nodiscard]] bool contains(const Vec2f& pos) const;
 
-<<<<<<< HEAD
   [[nodiscard]] bool operator==(const Face& other) const;
   [[nodiscard]] bool operator!=(const Face& other) const;
   [[nodiscard]] bool operator<(const Face& other) const;
-=======
+
   class ReferencePolisher;
   void serialize(serialization::SerializerWorker& worker) const;
   void deserialize(serialization::DeserializerWorker& worker);
-
-  friend bool operator==(const Face& a, const Face& b);
->>>>>>> d2ef5939
 
 private:
   std::deque<Edge> m_edges;
