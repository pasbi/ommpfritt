--- conflicted
+++ resolved
@@ -27,8 +27,6 @@
   }
 };
 
-using Faces = std::deque<Face>;
-
 using variant_type = std::variant<bool,
                                   double,
                                   Color,
@@ -40,11 +38,7 @@
                                   Vec2f,
                                   Vec2i,
                                   SplineType,
-<<<<<<< HEAD
                                   FaceList>;
-=======
-                                  Faces>;
->>>>>>> d2ef5939
 
 template<typename T> T null_value();
 
